# --- Python (Backend) ---
__pycache__/                # Python cache files
*.py[cod]                   # Compiled Python files
*.pyo                       # Python optimized files
*.pyd                       # Compiled dynamic Python library files (Windows)
*.pdb                       # Debug files

# --- Virtual Environment ---
venv/                       # Local virtual environment (if present)
env/                        # Alternative virtual environment folder name
.bitcoin-tx/                # Your project's specific virtual environment folder

# --- SQLite Database ---
*.db                        # SQLite database files
*.sqlite3                   # SQLite backup/alternative file types
backend/bitcoin_tracker.db

# --- Environment Variables ---
.env                        # Environment variable file for secrets (root, backend, frontend)
backend/.env                # Backend-specific environment file
frontend/.env               # Frontend-specific environment file

# --- Logs and Runtime ---
*.log                       # Log files
*.pid                       # PID files for server instances
*.seed                      # Seed files (if applicable)

# --- Test Artifacts ---
.coverage                   # Coverage reports from tests
htmlcov/                    # HTML coverage report
pytest_cache/               # Pytest cache directory
.tox/                       # tox environment

# --- FastAPI/Uvicorn ---
*.db-journal                # SQLite database journal files
logs/                       # Log directory (if used for Uvicorn or other services)

# --- IDE and Editor Files ---
.vscode/                    # VSCode workspace settings
.idea/                      # JetBrains IDE settings (PyCharm, WebStorm, etc.)
*.swp                       # Swap files (e.g., from Vim)
*.swo                       # Another Vim swap file
*.bak                       # Backup files

# --- Node.js (Frontend) ---
node_modules/               # Node.js modules
dist/                       # Production build output
*.lock                      # Lock files (package-lock.json, yarn.lock)

# --- Static and Temporary Files ---
public/build/               # Frontend build artifacts (if applicable)
.DS_Store                   # macOS Finder metadata
Thumbs.db                   # Windows Explorer metadata

# --- Optional Backend Artifacts ---
migrations/                 # Database migrations (if using Alembic/Prisma)
backend/create_db.py        # Temporary or test database scripts (if not needed)

# --- Git-specific ---
*.orig                      # Merge conflict backup files
.gitignore                  # Ensure `.gitignore` itself is tracked

# --- Additional Notes ---
# If there are any other temporary or sensitive directories/files specific to your development setup,
<<<<<<< HEAD
# you can add them here.
frontend/temp_frontend/
commands.md
=======
# you can add them here.commands.md
commands.md
frontend/temp_frontend/
>>>>>>> c4006f18
<|MERGE_RESOLUTION|>--- conflicted
+++ resolved
@@ -62,12 +62,6 @@
 
 # --- Additional Notes ---
 # If there are any other temporary or sensitive directories/files specific to your development setup,
-<<<<<<< HEAD
 # you can add them here.
 frontend/temp_frontend/
-commands.md
-=======
-# you can add them here.commands.md
-commands.md
-frontend/temp_frontend/
->>>>>>> c4006f18
+commands.md